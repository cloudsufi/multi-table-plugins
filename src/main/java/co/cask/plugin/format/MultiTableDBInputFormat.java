--- conflicted
+++ resolved
@@ -73,27 +73,13 @@
     try (Connection connection = dbConf.getConnection()) {
       DatabaseMetaData dbMeta = connection.getMetaData();
       ResultSet tables = dbMeta.getTables(null, dbConf.getSchemaNamePattern(), dbConf.getTableNamePattern(),
-<<<<<<< HEAD
-          new String[] {"TABLE"});
-      Map<String, Schema> tableSchemas = new HashMap<>();
-=======
           new String[] {"TABLE", "TABLE_SCHEM"});
       Collection<TableInfo> tableInfos = new ArrayList<TableInfo>();
->>>>>>> 559ef0fa
       List<DBTableSplit> splits = new ArrayList<>();
       List<String> whiteList = dbConf.getWhiteList();
       List<String> blackList = dbConf.getBlackList();
       while (tables.next()) {
         String tableName = tables.getString("TABLE_NAME");
-<<<<<<< HEAD
-        // If the table name exists in blacklist or when the whiteList is not empty and does not contain table name
-        // the table should not be read
-        if (!blackList.contains(tableName) && (whiteList.isEmpty() || whiteList.contains(tableName))) {
-          long numRows = getTableRowCount(tableName, connection);
-          Schema schema = getTableSchema(tableName, connection);
-          tableSchemas.put(tableName, schema);
-          splits.add(new DBTableSplit(tableName, numRows));
-=======
         String db = tables.getString("TABLE_SCHEM");
         // If the table name exists in blacklist or when the whiteList is not empty and does not contain table name
         // the table should not be read
@@ -102,7 +88,6 @@
           Schema schema = getTableSchema(db, tableName, connection);
           tableInfos.add(new TableInfo(db, tableName, schema));
           splits.add(new DBTableSplit(db, tableName, numRows));
->>>>>>> 559ef0fa
         }
       }
       hConf.set(SPLITS_FIELD, GSON.toJson(splits));
